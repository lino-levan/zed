--- conflicted
+++ resolved
@@ -514,28 +514,6 @@
                     NSArray::arrayWithObject(nil, NSFilenamesPboardType)
             ];
 
-<<<<<<< HEAD
-            let screen = native_window.screen();
-            match options.bounds {
-                WindowBounds::Fullscreen => {
-                    native_window.toggleFullScreen_(nil);
-                }
-                WindowBounds::Maximized => {
-                    native_window.setFrame_display_(screen.visibleFrame(), YES);
-                }
-                WindowBounds::Fixed(bounds) => {
-                    let display_bounds = display.bounds();
-                    let frame = if bounds.intersects(&display_bounds) {
-                        global_bounds_to_ns_rect(bounds)
-                    } else {
-                        global_bounds_to_ns_rect(display_bounds)
-                    };
-                    native_window.setFrame_display_(frame, YES);
-                }
-            }
-
-=======
->>>>>>> df2b0f6d
             let native_view: id = msg_send![VIEW_CLASS, alloc];
             let native_view = NSView::init(native_view);
 
@@ -670,11 +648,11 @@
                 WindowBounds::Fixed(bounds) => {
                     let display_bounds = display.bounds();
                     let frame = if bounds.intersects(&display_bounds) {
-                        display_bounds_to_native(bounds)
+                        global_bounds_to_ns_rect(bounds)
                     } else {
-                        display_bounds_to_native(display_bounds)
+                        global_bounds_to_ns_rect(display_bounds)
                     };
-                    native_window.setFrame_display_(mem::transmute::<CGRect, NSRect>(frame), YES);
+                    native_window.setFrame_display_(frame, YES);
                 }
             }
 
